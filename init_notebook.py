--- conflicted
+++ resolved
@@ -29,14 +29,9 @@
     for pkg in pkgs:
         call(['/home/anaconda2/bin/pip', 'install', pkg])
 
-<<<<<<< HEAD
-    # get latest Hail hash
-    hash = Popen('/usr/share/google/get_metadata_value attributes/HASH', shell=True, stdout=PIPE).communicate()[0].strip()
-=======
     # get Hail hash and Spark version to use for Jupyter notebook
     hash = Popen('/usr/share/google/get_metadata_value attributes/HASH', shell=True, stdout=PIPE).communicate()[0].strip()
     spark = Popen('/usr/share/google/get_metadata_value attributes/SPARK', shell=True, stdout=PIPE).communicate()[0].strip() 
->>>>>>> 3845d222
 
     # Hail jar and zip names
     hail_jar = 'hail-hail-is-master-all-spark{0}-{1}.jar'.format(spark, hash)
